mod auth;
mod config;
mod proxy;

use std::net::SocketAddr;

use auth::{AuthenticationMiddleware, JwtSigner, SiweAuthRpcImpl, SiweAuthRpcServer};
use dashmap::DashSet;
use jsonrpsee::{Methods, server::Server};
use proxy::{EthRpcProxyImpl, EthRpcProxyServer};
use tower::ServiceBuilder;
use tower_http::auth::AsyncRequireAuthorizationLayer;

fn all_apis(
    jwt: JwtSigner,
    jwt_expiry_secs: usize,
<<<<<<< HEAD
    default_kid: String,
    jwt_signer_keys: Vec<auth::JwtSignerKeyConfig>,
}

/// Default bind address if not specified anywhere
fn default_bind_address() -> String {
    "0.0.0.0:8080".to_owned()
}

/// Default upstream URL if not specified anywhere
fn default_upstream_url() -> String {
    "http://validium-sequencer:8545".to_owned()
}

/// Load configuration from CLI, config file, and defaults
fn load_config() -> anyhow::Result<AppConfig> {
    let args = CliArgs::parse();

    let mut cfg: AppConfig = config::Config::builder()
        .add_source(config::File::from(args.config.as_ref()).required(true))
        .build()?
        .try_deserialize()?;

    // Override config with CLI arguments if provided
    if let Some(val) = args.bind_address {
        cfg.bind_address = val;
    }
    if let Some(val) = args.upstream_url {
        cfg.upstream_url = val;
    }

    // Validate bind_address format
    cfg.bind_address.parse::<std::net::SocketAddr>()
        .map_err(|_| anyhow::anyhow!("Invalid bind_address: {}. Expected format like 0.0.0.0:8080", cfg.bind_address))?;

    // Validate upstream_url format
    if !cfg.upstream_url.starts_with("http://") && !cfg.upstream_url.starts_with("https://") {
        anyhow::bail!("Invalid upstream_url: {}. Must start with http:// or https://", cfg.upstream_url);
    }

    Ok(cfg)
}

async fn all_apis(jwt: JwtSigner, jwt_expiry_secs: usize, upstream_url: &str) -> anyhow::Result<impl Into<Methods>> {
    let auth_server = SiweAuthRpcImpl::new(jwt, jwt_expiry_secs, upstream_url).await?;
=======
    upstream_url: &str,
) -> anyhow::Result<impl Into<Methods>> {
    let auth_server = SiweAuthRpcImpl::new(jwt, jwt_expiry_secs);
>>>>>>> c62f302e
    let proxy_server = EthRpcProxyImpl::new(upstream_url)?;
    let mut methods = auth_server.into_rpc();
    methods.merge(proxy_server.into_rpc())?;
    Ok(methods)
}

pub async fn run_server() -> anyhow::Result<SocketAddr> {
    let cfg = config::load_config()?;
    let jwt = JwtSigner::from_config(cfg.jwt_signer_keys.as_slice(), &cfg.default_kid)?;

    // Only load admin_keys from config file
    let admin_keys = DashSet::default();
    for key in cfg.admin_keys {
        admin_keys.insert(key);
    }

    let http_middleware = ServiceBuilder::new().layer(AsyncRequireAuthorizationLayer::new(
        AuthenticationMiddleware::new(jwt.clone(), admin_keys),
    ));

    let server = Server::builder()
        .set_http_middleware(http_middleware)
        .build(cfg.bind_address.parse::<SocketAddr>()?)
        .await?;

    let addr = server.local_addr()?;
    eprintln!("Server is listening on {addr}");
    eprintln!("Upstream endpoint is {}", cfg.upstream_url);

    let methods = all_apis(jwt, cfg.jwt_expiry_secs, &cfg.upstream_url).await?;
    let handle = server.start(methods);
    handle.stopped().await;
    Ok(addr)
}

#[tokio::main]
async fn main() -> anyhow::Result<()> {
    match run_server().await {
        Ok(_) => Ok(()),
        Err(err) => {
            eprintln!("Error starting server: {}", err);
            std::process::exit(1);
        }
    }
}<|MERGE_RESOLUTION|>--- conflicted
+++ resolved
@@ -11,60 +11,12 @@
 use tower::ServiceBuilder;
 use tower_http::auth::AsyncRequireAuthorizationLayer;
 
-fn all_apis(
+async fn all_apis(
     jwt: JwtSigner,
     jwt_expiry_secs: usize,
-<<<<<<< HEAD
-    default_kid: String,
-    jwt_signer_keys: Vec<auth::JwtSignerKeyConfig>,
-}
-
-/// Default bind address if not specified anywhere
-fn default_bind_address() -> String {
-    "0.0.0.0:8080".to_owned()
-}
-
-/// Default upstream URL if not specified anywhere
-fn default_upstream_url() -> String {
-    "http://validium-sequencer:8545".to_owned()
-}
-
-/// Load configuration from CLI, config file, and defaults
-fn load_config() -> anyhow::Result<AppConfig> {
-    let args = CliArgs::parse();
-
-    let mut cfg: AppConfig = config::Config::builder()
-        .add_source(config::File::from(args.config.as_ref()).required(true))
-        .build()?
-        .try_deserialize()?;
-
-    // Override config with CLI arguments if provided
-    if let Some(val) = args.bind_address {
-        cfg.bind_address = val;
-    }
-    if let Some(val) = args.upstream_url {
-        cfg.upstream_url = val;
-    }
-
-    // Validate bind_address format
-    cfg.bind_address.parse::<std::net::SocketAddr>()
-        .map_err(|_| anyhow::anyhow!("Invalid bind_address: {}. Expected format like 0.0.0.0:8080", cfg.bind_address))?;
-
-    // Validate upstream_url format
-    if !cfg.upstream_url.starts_with("http://") && !cfg.upstream_url.starts_with("https://") {
-        anyhow::bail!("Invalid upstream_url: {}. Must start with http:// or https://", cfg.upstream_url);
-    }
-
-    Ok(cfg)
-}
-
-async fn all_apis(jwt: JwtSigner, jwt_expiry_secs: usize, upstream_url: &str) -> anyhow::Result<impl Into<Methods>> {
-    let auth_server = SiweAuthRpcImpl::new(jwt, jwt_expiry_secs, upstream_url).await?;
-=======
     upstream_url: &str,
 ) -> anyhow::Result<impl Into<Methods>> {
-    let auth_server = SiweAuthRpcImpl::new(jwt, jwt_expiry_secs);
->>>>>>> c62f302e
+    let auth_server = SiweAuthRpcImpl::new(jwt, jwt_expiry_secs, upstream_url).await?;
     let proxy_server = EthRpcProxyImpl::new(upstream_url)?;
     let mut methods = auth_server.into_rpc();
     methods.merge(proxy_server.into_rpc())?;
